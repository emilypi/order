<<<<<<< HEAD
{-# language Trustworthy #-}
=======
{-# LANGUAGE CPP #-}
{-# LANGUAGE DefaultSignatures #-}
{-# LANGUAGE DeriveAnyClass #-}
{-# LANGUAGE DeriveDataTypeable #-}
{-# LANGUAGE DeriveFoldable #-}
{-# LANGUAGE DeriveGeneric #-}
{-# LANGUAGE DeriveTraversable #-}
{-# LANGUAGE DerivingStrategies #-}
{-# LANGUAGE DerivingVia #-}
{-# LANGUAGE GeneralizedNewtypeDeriving #-}
{-# LANGUAGE StandaloneDeriving #-}
{-# LANGUAGE Trustworthy #-}
>>>>>>> 6266df13
-- |
-- Module       : Data.Semilattice
-- Copyright    : (c) 2020-2021 Emily Pillmore, Davean Scies
-- License      : BSD-style
--
-- Maintainer   : Emily Pillmore <emilypi@cohomolo.gy>,
--                Davean Scies <davean@xkcd.com>,
--                Siddharth Bhat <siddu.druid@gmail.com>
-- Stability    : stable
-- Portability  : non-portable
--
-- This module contains definitions for 'Join' and 'Meet' semilattices,
-- along with their bounded variants, and associated combinators.
--
module Data.Semilattice
( -- * Join semilattices
  Join(..)
, Joins(..)
, (\/)
, (∨)
  -- ** Bounded join semilattices
, BoundedJoin
, bottom
, (⊥)
  -- * Meet semilattices
, Meet(..)
, Meets(..)
, (/\)
, (∧)
  -- ** Bounded meet semilattices
, BoundedMeet
, top
, (⊤)
) where

import           Control.Applicative
import           Control.Monad (liftM2)
import           Control.Monad.Fix
import           Control.Monad.Zip
import           Data.Bits
import           Data.Data
import           Data.Functor.Classes
import qualified Data.Set as Set
import qualified Data.IntSet as IntSet
import           Data.Ix
import           Data.List.NonEmpty (NonEmpty)
import qualified Data.Map as Map
import qualified Data.IntMap as IntMap
import qualified Data.Monoid as Monoid
import           Data.Ord
import           Data.Order.Bounded
import           Data.Order.Pre
import           Data.Order.Partial
import           Data.Set
import           Data.Void
import           Foreign.Storable
import           GHC.Generics

#if (MIN_VERSION_base(4,15,0))
import GHC.Event
import GHC.Tuple
#endif

-- -------------------------------------------------------------------- --
-- Join Semilattices

-- | A join-semilattice is a 'Poset' with an associative, idempotent, and
-- commutative binary operation called @join@.
--
-- Laws:
--
-- [Associative] @a '∨' (b '∨' c) = (a '∨' b) '∨' c@
-- [Idempotent] @a '∨' a = a@
-- [Commutative] @a '∨' b = b '∨' a@
-- [Non-decreasing] @a <= a '∨' b@
--
-- Alternatively, one can view a join semilattice as a commutative
-- 'Band' with respect to its 'join' operation.
--
class Join a where
  -- | The join operation of a join-semilattice.
  --
  join :: a -> a -> a
  default join :: Semigroup a => a -> a -> a
  join = (<>)
  {-# minimal join #-}

-- | A infix alias for 'join'
--
(\/) :: Join a => a -> a -> a
(\/) = join
infixr 6 \/

-- | An infix unicode alias for 'join'
--
(∨) :: Join a => a -> a -> a
(∨) = join
infixr 6 ∨

-- | A bounded join-semilattice is a join-semilattice that is bounded,
-- meaning that it admits a greatest lower bound (also known as a
-- bottom element, infimum), which is a unit for the 'join' operation.
--
-- Laws:
--
-- [Two-sided unital element] @a '∨' '⊥' = '⊥' '∨' a = a@
--
class (Infimum a, Join a) => BoundedJoin a where

-- | An alias for the bottom element of a 'BoundedJoin' semilattice.
--
bottom :: BoundedJoin a => a
bottom = inf

-- | A unicode alias for the bottom element of a
-- 'BoundedJoin' semilattice.
--
(⊥) :: BoundedJoin a => a
(⊥) = bottom

-- | Newtype wrapper yielding the underlying 'Semigroup'
-- and 'Monoid' instances for instances of 'Join'.
--
newtype Joins a
  = Joins { unJoin :: a }
  deriving (Read, Show, Eq, Ord)
  deriving anyclass (PreOrd, PartialOrd)
  deriving (Functor, Foldable, Traversable)
  deriving newtype (Floating, Fractional, Num, Real, RealFloat, RealFrac, Ix, FiniteBits, Bits, Storable, Bounded, Enum)
  deriving (Generic, Generic1, Data)

instance Join a => Semigroup (Joins a) where
  Joins a <> Joins b = Joins (a \/ b)

instance BoundedJoin a => Monoid (Joins a) where
  mempty = Joins bottom

instance Applicative Joins where
  pure = Joins
  (Joins f) <*> (Joins v) = Joins (f v)

instance Monad Joins where
  Joins a >>= k = k a

instance MonadFix Joins where
  mfix f = Joins (fix (unJoin . f))

instance MonadZip Joins where
  mzipWith = liftM2

instance Eq1 Joins where
  liftEq eq (Joins x) (Joins y) = eq x y

instance Ord1 Joins where
  liftCompare comp (Joins x) (Joins y) = comp x y

instance Read1 Joins where
  liftReadsPrec rp _ = readsData $ readsUnaryWith rp "Joins" Joins

instance Show1 Joins where
  liftShowsPrec sp _ d (Joins x) = showsUnaryWith sp "Joins" d x

-- -------------------------------------------------------------------- --
-- Meet Semilattices

-- | A meet-semilattice is a 'Poset' with an associative, idempotent, and
-- commutative operator called @meet@.
--
-- Laws:
--
-- [Associative] @a '∧' (b '∧' c) = (a '∧' b) '∧' c@
-- [Idempotent] @a '∧' a = a@
-- [Commutative] @a '∧' b = b '∧' a@
-- [Non-increasing] @a '∧' b '<=' a@
--
-- Alternatively, one can view a meet semilattice as a commutative 'Band' with
-- respect to its 'meet' operation.
--
class Meet a where
  -- | The meet operation of a meet-semilattice.
  --
  meet :: a -> a -> a
  {-# minimal meet #-}

-- | A infix alias for 'meet'
--
(/\)  :: Meet a => a -> a -> a
(/\) = meet
infixr 7 /\\

-- | A unicode infix alias for 'meet'
--
(∧) :: Meet a => a -> a -> a
(∧) = meet
infixr 7 ∧

<<<<<<< HEAD
instance Meet Void where
  meet = const

instance Meet () where
  meet _ _ = ()

instance Meet Bool where
  meet = (&&)

instance (Meet a, Meet b) => Meet (a,b) where
  meet (a,b) (c,d) = (meet a c, meet b d)

instance Ord a => Meet (Set a) where
  meet = Set.intersection

instance Meet IntSet where
  meet = IntSet.intersection

instance Meet a => Meet (Maybe a) where
  meet = liftA2 meet

=======
>>>>>>> 6266df13
-- | A bounded meet-semilattice is a meet-semilattice that is bounded,
-- meaning that it admits a least upper bound (also known as a
-- top element, supremum), which is a unit for the 'meet' operation.
--
-- Laws:
--
-- [Two-sided unital element] @a '∧' '⊤' = '⊤' '∧' a = a@
--
class (Supremum a, Meet a) => BoundedMeet a where

<<<<<<< HEAD

instance BoundedMeet ()
instance BoundedMeet Bool
instance (BoundedMeet a, BoundedMeet b) => BoundedMeet (a,b)
instance BoundedMeet a => BoundedMeet (Maybe a)


=======
>>>>>>> 6266df13
-- | An alias for the top element of a 'BoundedMeet' semilattice.
--
top :: BoundedMeet a => a
top = sup

-- | A unicode alias for the top element of a 'BoundedMeet'
-- semilattice.
--
(⊤) :: BoundedMeet a => a
(⊤) = top

-- | Newtype wrapper yielding the underlying 'Semigroup'
-- and 'Monoid' instances for instances of 'Meet'.
--
newtype Meets a
  = Meets { unMeet :: a }
  deriving (Read, Show, Eq, Ord)
  deriving anyclass (PreOrd, PartialOrd)
  deriving (Functor, Foldable, Traversable)
  deriving newtype (Floating, Fractional, Num, Real, RealFloat, RealFrac, Ix, FiniteBits, Bits, Storable, Bounded, Enum)
  deriving (Generic, Generic1, Data)

instance Meet a => Semigroup (Meets a) where
  Meets a <> Meets b = Meets (a /\ b)

instance BoundedMeet a => Monoid (Meets a) where
  mempty = Meets top

instance Applicative Meets where
  pure = Meets
  (Meets f) <*> (Meets v) = Meets (f v)

instance Monad Meets where
  Meets a >>= k = k a

instance MonadFix Meets where
  mfix f = Meets (fix (unMeet . f))

instance MonadZip Meets where
  mzipWith = liftM2

instance Eq1 Meets where
  liftEq eq (Meets x) (Meets y) = eq x y

instance Ord1 Meets where
  liftCompare comp (Meets x) (Meets y) = comp x y

instance Read1 Meets where
  liftReadsPrec rp _ = readsData $ readsUnaryWith rp "Meet" Meets

instance Show1 Meets where
  liftShowsPrec sp _ d (Meets x) = showsUnaryWith sp "Meet" d x



instance Join Void where
  join = const

instance BoundedJoin Void

instance Meet Void where
  meet = const

instance BoundedMeet Void

instance Join () where
  join _ _ = ()

instance BoundedJoin ()

instance Meet () where
  meet _ _ = ()

instance BoundedMeet ()

instance Join Bool where
  join = (||)

instance BoundedJoin Bool

instance Meet Bool where
  meet = (&&)

instance BoundedMeet Bool

instance Join Ordering where
  join LT a = a
  join EQ LT = EQ
  join EQ a = a
  join GT _ = GT
instance BoundedJoin Ordering
instance Meet Ordering where
  meet GT a = a
  meet EQ GT = EQ
  meet EQ a = a
  meet LT _ = LT
instance BoundedMeet Ordering

deriving newtype instance Join Monoid.Any
instance Meet Monoid.Any where
  meet (Monoid.Any a) (Monoid.Any b) = Monoid.Any (a && b)
instance BoundedJoin Monoid.Any
instance BoundedMeet Monoid.Any

deriving newtype instance Join Monoid.All
instance Meet Monoid.All where
  meet (Monoid.All a) (Monoid.All b) = Monoid.All (a || b)
instance BoundedJoin Monoid.All
instance BoundedMeet Monoid.All

#if (MIN_VERSION_base(4,15,0))
instance Join Lifetime where
  join = (<>)
instance BoundedJoin Lifetime
instance Meet Lifetime where
  meet MultiShot MultiShot = MultiShot
  meet _ _ = OneShot
instance BoundedMeet Lifetime

instance Join Event where
  join = (<>)
instance BoundedJoin Event
#endif

deriving newtype instance Join a => Join (Par1 a)

instance (Join a, Infimum a) => BoundedJoin (Par1 a)

instance Join (NonEmpty a) where
  join = (<>)

instance Meet a => Join (Down a) where
  join (Down a) (Down b) = Down (meet a b)

instance (Meet a, Supremum a) => BoundedJoin (Down a)

instance Join a => Meet (Down a) where
  meet (Down a) (Down b) = Down (join a b)

instance (Join a, Infimum a) => BoundedMeet (Down a)

instance Ord a => Join (Set a) where
  join = Set.union

instance Ord a => BoundedJoin (Set a)

instance Ord a => Meet (Set a) where
  meet = Set.intersection

instance Join IntSet.IntSet where
  join = IntSet.union

instance BoundedJoin IntSet.IntSet

instance Meet IntSet.IntSet where
  meet = IntSet.intersection

instance Join v => Join (IntMap.IntMap v) where
  join = IntMap.unionWith join

instance Join v => BoundedJoin (IntMap.IntMap v)

instance Meet v => Meet (IntMap.IntMap v) where
  meet = IntMap.intersectionWith meet

instance (Ord k, Join v) => Join (Map.Map k v) where
  join = Map.unionWith join

instance (Ord k, Join v) => BoundedJoin (Map.Map k v)

instance (Ord k, Meet v) => Meet (Map.Map k v) where
  meet = Map.intersectionWith meet

instance Join a => Join (Maybe a) where
  join = liftA2 join

instance Join a => BoundedJoin (Maybe a)

instance Meet a => Meet (Maybe a) where
  meet = liftA2 meet

instance BoundedMeet a => BoundedMeet (Maybe a)

instance (Join a) => Join (Solo a) where
  join (Solo a1) (Solo a2) = Solo (join a1 a2)

instance (Meet a) => Meet (Solo a) where
  meet (Solo a1) (Solo a2) = Solo (meet a1 a2)

instance (Join a, Join b) => Join (a,b) where
  join (a1,b1) (a2,b2) = (join a1 a2, join b1 b2)

instance (Meet a, Meet b) => Meet (a,b) where
  meet (a1,b1) (a2,b2) = (meet a1 a2, meet b1 b2)

instance (Join a, Join b, Join c) => Join (a,b,c) where
  join (a1,b1,c1) (a2,b2,c2) = (join a1 a2, join b1 b2, join c1 c2)

instance (Meet a, Meet b, Meet c) => Meet (a,b,c) where
  meet (a1,b1,c1) (a2,b2,c2) = (meet a1 a2, meet b1 b2, meet c1 c2)

instance (Join a, Join b, Join c, Join d) => Join (a,b,c,d) where
  join (a1,b1,c1,d1) (a2,b2,c2,d2) = (join a1 a2, join b1 b2, join c1 c2, join d1 d2)

instance (Meet a, Meet b, Meet c, Meet d) => Meet (a,b,c,d) where
  meet (a1,b1,c1,d1) (a2,b2,c2,d2) = (meet a1 a2, meet b1 b2, meet c1 c2, meet d1 d2)

instance (Join a, Join b, Join c, Join d, Join e) => Join (a,b,c,d,e) where
  join (a1,b1,c1,d1,e1) (a2,b2,c2,d2,e2) = (join a1 a2, join b1 b2, join c1 c2, join d1 d2, join e1 e2)

instance (Meet a, Meet b, Meet c, Meet d, Meet e) => Meet (a,b,c,d,e) where
  meet (a1,b1,c1,d1,e1) (a2,b2,c2,d2,e2) = (meet a1 a2, meet b1 b2, meet c1 c2, meet d1 d2, meet e1 e2)

instance (BoundedMeet a, BoundedMeet b) => BoundedMeet (a,b)
instance (BoundedMeet a, BoundedMeet b, BoundedMeet c) => BoundedMeet (a,b,c)
instance (BoundedMeet a, BoundedMeet b, BoundedMeet c, BoundedMeet d) => BoundedMeet (a,b,c,d)
instance (BoundedMeet a, BoundedMeet b, BoundedMeet c, BoundedMeet d, BoundedMeet e) => BoundedMeet (a,b,c,d,e)

instance (BoundedJoin a, BoundedJoin b) => BoundedJoin (a,b)
instance (BoundedJoin a, BoundedJoin b, BoundedJoin c) => BoundedJoin (a,b,c)
instance (BoundedJoin a, BoundedJoin b, BoundedJoin c, BoundedJoin d) => BoundedJoin (a,b,c,d)
instance (BoundedJoin a, BoundedJoin b, BoundedJoin c, BoundedJoin d, BoundedJoin e) => BoundedJoin (a,b,c,d,e)<|MERGE_RESOLUTION|>--- conflicted
+++ resolved
@@ -1,19 +1,4 @@
-<<<<<<< HEAD
 {-# language Trustworthy #-}
-=======
-{-# LANGUAGE CPP #-}
-{-# LANGUAGE DefaultSignatures #-}
-{-# LANGUAGE DeriveAnyClass #-}
-{-# LANGUAGE DeriveDataTypeable #-}
-{-# LANGUAGE DeriveFoldable #-}
-{-# LANGUAGE DeriveGeneric #-}
-{-# LANGUAGE DeriveTraversable #-}
-{-# LANGUAGE DerivingStrategies #-}
-{-# LANGUAGE DerivingVia #-}
-{-# LANGUAGE GeneralizedNewtypeDeriving #-}
-{-# LANGUAGE StandaloneDeriving #-}
-{-# LANGUAGE Trustworthy #-}
->>>>>>> 6266df13
 -- |
 -- Module       : Data.Semilattice
 -- Copyright    : (c) 2020-2021 Emily Pillmore, Davean Scies
@@ -210,7 +195,6 @@
 (∧) = meet
 infixr 7 ∧
 
-<<<<<<< HEAD
 instance Meet Void where
   meet = const
 
@@ -232,8 +216,6 @@
 instance Meet a => Meet (Maybe a) where
   meet = liftA2 meet
 
-=======
->>>>>>> 6266df13
 -- | A bounded meet-semilattice is a meet-semilattice that is bounded,
 -- meaning that it admits a least upper bound (also known as a
 -- top element, supremum), which is a unit for the 'meet' operation.
@@ -244,7 +226,6 @@
 --
 class (Supremum a, Meet a) => BoundedMeet a where
 
-<<<<<<< HEAD
 
 instance BoundedMeet ()
 instance BoundedMeet Bool
@@ -252,8 +233,6 @@
 instance BoundedMeet a => BoundedMeet (Maybe a)
 
 
-=======
->>>>>>> 6266df13
 -- | An alias for the top element of a 'BoundedMeet' semilattice.
 --
 top :: BoundedMeet a => a
